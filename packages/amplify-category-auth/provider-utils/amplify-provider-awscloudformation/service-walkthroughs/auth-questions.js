const inquirer = require('inquirer');

async function serviceWalkthrough(
  context,
  defaultValuesFilename,
  stringMapsFilename,
  serviceMetadata,
) {
  const { inputs } = serviceMetadata;
  const { amplify } = context;
  const { parseInputs } = require(`${__dirname}/../question-factories/core-questions.js`);

  let coreAnswers = {};
  let appClientAnswers = {};


  const coreQuestionInputs = inputs.filter(i => i.set === 'core');

  const appClientInputs = inputs.filter(i => i.set === 'app-client');

<<<<<<< HEAD

  const coreQuestions = parseInputs(
    coreQuestionInputs,
    amplify,
    defaultValuesFilename,
    stringMapsFilename,
  );
=======
  const coreQuestions = parseInputs(coreQuestionInputs, amplify, defaultValuesFilename, stringMapsFilename);
>>>>>>> 2a720cae

  coreAnswers = await inquirer.prompt(coreQuestions);

  if (coreAnswers.authSelections === 'identityPoolAndUserPool') {
<<<<<<< HEAD
    const appClientQuestions = parseInputs(
      appClientInputs,
      amplify,
      defaultValuesFilename,
      stringMapsFilename,
      coreAnswers,
    );
=======
    const appClientQuestions = parseInputs(appClientInputs, amplify, defaultValuesFilename, stringMapsFilename, coreAnswers);
>>>>>>> 2a720cae
    appClientAnswers = await inquirer.prompt(appClientQuestions);
  }

  const roles = await context.amplify.executeProviderUtils(context, 'amplify-provider-awscloudformation', 'staticRoles');

  return {
    ...coreAnswers,
    ...appClientAnswers,
<<<<<<< HEAD
    ...roles,
=======
>>>>>>> 2a720cae
  };
}

module.exports = { serviceWalkthrough };<|MERGE_RESOLUTION|>--- conflicted
+++ resolved
@@ -18,22 +18,16 @@
 
   const appClientInputs = inputs.filter(i => i.set === 'app-client');
 
-<<<<<<< HEAD
-
   const coreQuestions = parseInputs(
     coreQuestionInputs,
     amplify,
     defaultValuesFilename,
     stringMapsFilename,
   );
-=======
-  const coreQuestions = parseInputs(coreQuestionInputs, amplify, defaultValuesFilename, stringMapsFilename);
->>>>>>> 2a720cae
 
   coreAnswers = await inquirer.prompt(coreQuestions);
 
   if (coreAnswers.authSelections === 'identityPoolAndUserPool') {
-<<<<<<< HEAD
     const appClientQuestions = parseInputs(
       appClientInputs,
       amplify,
@@ -41,9 +35,6 @@
       stringMapsFilename,
       coreAnswers,
     );
-=======
-    const appClientQuestions = parseInputs(appClientInputs, amplify, defaultValuesFilename, stringMapsFilename, coreAnswers);
->>>>>>> 2a720cae
     appClientAnswers = await inquirer.prompt(appClientQuestions);
   }
 
@@ -52,10 +43,7 @@
   return {
     ...coreAnswers,
     ...appClientAnswers,
-<<<<<<< HEAD
     ...roles,
-=======
->>>>>>> 2a720cae
   };
 }
 

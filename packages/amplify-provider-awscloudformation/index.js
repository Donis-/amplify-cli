--- conflicted
+++ resolved
@@ -18,13 +18,12 @@
   return resourcePusher.run(context, category, resourceName);
 }
 
-<<<<<<< HEAD
 function configure(context){
   return configManager.configure(context);
-=======
+}
+
 function buildResources(context, category, resourceName) {
   return resourceBuilder.run(context, category, resourceName);
->>>>>>> 4e1038f6
 }
 
 module.exports = {
